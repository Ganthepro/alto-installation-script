#!/bin/bash

# This script installs and configures the Alto CERO Chiller infrastructure for a specified site.
# It handles installation, setting up necessary dependencies, configuring services,
# and installing required applications.
#
# Usage: ./install.sh --token <token>
#
# Arguments:
#   --token: The token to use for the installation.
#
# Note: Before running this script, make sure to run init-submodules.sh first
# to initialize and update all required git submodules.

# Initialize variables
site_id=""
token=""
with_azure=true


# Terminal colors and styles
GREEN='\033[0;32m'
BLUE='\033[0;34m'
RED='\033[0;31m'
YELLOW='\033[0;33m'
NC='\033[0m' # No Color
BOLD='\033[1m'

# Progress tracking variables
total_steps=0
current_step=0
LOG_FILE="/tmp/alto_install_$$.log"
touch "$LOG_FILE"


# Parse command-line arguments
while [[ $# -gt 0 ]]; do
    key="$1"
    case $key in
    --token)
        token="$2"
        shift
        ;;
    *)
        echo "Unknown option: $1"
        ;;
    esac
    shift
done

echo "Installing git submodules..."
git submodule update --init alto-cero-automation-backend

echo "Installing jq..."
sudo apt install -y jq 2>&1 | tee -a "$LOG_FILE"

URL="https://iot-api.edusaig.com/api/device/env"

if ! command -v jq &>/dev/null; then
    echo "Error: jq is not installed. Please install jq to proceed."
    exit 1
fi

# Make the request and capture response and status code
HTTP_RESPONSE=$(curl -s -w "HTTPSTATUS:%{http_code}" -H "Authorization: Bearer $token" "$URL")

# Extract body and status code
BODY=$(echo "$HTTP_RESPONSE" | sed -e 's/HTTPSTATUS\:.*//g')
STATUS_CODE=$(echo "$HTTP_RESPONSE" | tr -d '\n' | sed -e 's/.*HTTPSTATUS://')

# Check HTTP status code
if [ "$STATUS_CODE" -ne 200 ]; then
    echo "❌ Request failed with status code $STATUS_CODE"
    echo "Response: $BODY"
    exit 1
fi

# Save to .env file
echo "✅ Request successful. Saving to .env..."
jq -r 'to_entries[] | "\(.key | ascii_upcase)=\(.value)"' <<<"$BODY" >.env

echo ".env file created:"
cat .env
export $(cat .env | xargs)
site_id=$(echo $SITE_ID | tr -d '"')

# Download site config
if [ ! -f "$WORKING_DIR/site_configs/$site_id.yaml" ]; then
    echo "Site config does not exist, creating it"
    mkdir -p "$WORKING_DIR/site_configs"  # Ensure the directory exists
else
    echo "Site config already exists, replacing it"
    rm -f "$WORKING_DIR/site_configs/$site_id.yaml"
fi

http_status=$(curl -s -w "%{http_code}" -o "$WORKING_DIR/site_configs/$site_id.yaml" \
    -H "Authorization: Bearer $token" \
    "https://iot-api.edusaig.com/api/config/me")

if [ "$http_status" -eq 200 ]; then
    echo "✅ Site config downloaded"
else
    echo "❌ Site config download failed with status: $http_status"
    rm -f "$WORKING_DIR/site_configs/$site_id.yaml"  # Remove partial file if needed
    exit 1  
fi
http_status=$(curl -s -w "%{http_code}" -o "$WORKING_DIR/site_configs/$site_id.yaml" \
    -H "Authorization: Bearer $token" \
    "https://iot-api.edusaig.com/api/config/me")

if [ "$http_status" -eq 200 ]; then
    echo "✅ Site config downloaded"
else
    echo "❌ Site config download failed with status: $http_status"
    exit 1
fi


# Installation scripts
INSTALL_SCRIPTS=(
    "sudo bash $WORKING_DIR/scripts/installation_scripts/01_install-docker.sh"
    "sudo docker image prune -f"
)

# Function to show progress and tail logs simultaneously
show_progress_and_logs() {
    local step_name="$1"
    current_step=$((current_step + 1))
    local percentage=$((current_step * 100 / total_steps))
    local filled=$((percentage / 2))
    local empty=$((50 - filled))

    # Create the progress bar
    local progress_bar="["
    for ((i = 0; i < filled; i++)); do
        progress_bar+="#"
    done
    for ((i = 0; i < empty; i++)); do
        progress_bar+=" "
    done
    progress_bar+="]"

    # Print progress with fixed width
    printf "\n${BLUE}[%d/%d]${NC} %s %d%% - %s\n" "$current_step" "$total_steps" "$progress_bar" "$percentage" "$step_name"

    # Show the log file but only the last 5 lines
    echo -e "${YELLOW}--- Last logs ---${NC}"
    tail -n 5 "$LOG_FILE"
    echo -e "${YELLOW}---------------${NC}"
}

# Function to print status updates
print_status() {
    local message="$1"
    local status="$2" # success, error, info, or warning
    local prefix=""

    case "$status" in
    success)
        prefix="${GREEN}[✓]${NC}"
        ;;
    error)
        prefix="${RED}[✗]${NC}"
        ;;
    info)
        prefix="${BLUE}[i]${NC}"
        ;;
    warning)
        prefix="${YELLOW}[!]${NC}"
        ;;
    *)
        prefix="${BLUE}[i]${NC}"
        ;;
    esac

    echo -e "$prefix $message"
    echo "[$(date)] $status: $message" >>"$LOG_FILE"
}

# Install dependencies
install_dependencies() {
    show_progress_and_logs "Installing required dependencies"

    print_status "Installing python3..." "info"
<<<<<<< HEAD
    #sudo apt install -y python3 2>&1 | tee -a "$LOG_FILE"
=======
>>>>>>> aa057c2f
    sudo apt install -y python3 python3-pip 2>&1 | tee -a "$LOG_FILE"

    print_status "Installing required Python packages..." "info"
    pip3 install google-auth==2.28.1 google-auth-oauthlib==1.2.0 google-api-python-client==2.119.0 2>&1 | tee -a "$LOG_FILE"
    pip3 install azure-iot-device==2.6.0 azure-iot-hub==2.6.1 python-dotenv==1.0.1 2>&1 | tee -a "$LOG_FILE"

    # Validate site configuration
    # print_status "Validating site configuration for '$site_id'..." "info"
    # if ! python3 $WORKING_DIR/scripts/config_check_scripts/check_site_config.py $site_id 2>&1 | tee -a "$LOG_FILE"; then
    #   print_status "The site config for '$site_id' file is incorrectly formatted. Please fix the errors and try again." "error"
    #   return 1
    # fi

    print_status "Site config for '$site_id' is valid." "success"
    return 0
}

# Execute installation scripts
run_installation_scripts() {
    local scripts=("$@")
    local script_name=""

    for script in "${scripts[@]}"; do
        # Extract a readable name from the script path
        if [[ $script == *"bash"* ]]; then
            script_name=$(echo "$script" | grep -o '[0-9]\{2\}_[a-zA-Z0-9_-]\+\.sh' || echo "$script")
        else
            script_name="$script"
        fi

        show_progress_and_logs "Executing $script_name"
        print_status "Running: $script" "info"

        # Run the command and tee output to the log file
        eval $script 2>&1 | tee -a "$LOG_FILE"
        local exit_code=${PIPESTATUS[0]}

        if [ $exit_code -ne 0 ]; then
            print_status "Error executing '$script_name'." "error"
            return 1
        else
            print_status "Successfully completed '$script_name'." "success"
        fi
    done

    return 0
}

# Main execution flow
main() {
    if [ -z "$site_id" ]; then
        print_status "You must provide a site id using --site_id." "error"
        return 1
    fi

    if [ ! -e "$WORKING_DIR/site_configs/$site_id.yaml" ]; then
        print_status "Site config file for '$site_id' does not exist." "error"
        return 1
    fi

    if [ ! -f "$WORKING_DIR/.env" ]; then
        print_status ".env file does not exist in $WORKING_DIR. Installation cancelled." "error"
        return 1
    fi

    # Calculate total steps (dependencies + number of scripts)
    total_steps=$((1 + ${#INSTALL_SCRIPTS[@]}))

    if $with_azure; then
        # Add Azure-specific scripts to the total count
        total_steps=$((total_steps + 5))
    fi

    # Clear screen and start fresh
    
    clear

    echo -e "${BOLD}${GREEN}
     █████╗ ██╗  ████████╗ ██████╗      ██████╗ ███████╗
    ██╔══██╗██║  ╚══██╔══╝██╔═══██╗    ██╔═══██╗██╔════╝
    ███████║██║     ██║   ██║   ██║    ██║   ██║███████╗
    ██╔══██║██║     ██║   ██║   ██║    ██║   ██║╚════██║
    ██║  ██║███████╗██║   ╚██████╔╝    ╚██████╔╝███████║
    ╚═╝  ╚═╝╚══════╝╚═╝    ╚═════╝      ╚═════╝ ╚══════╝${NC}"

    echo -e "\n${BOLD}Installing Alto OS 2.0 with id: ${BLUE}$site_id${NC}${BOLD}${NC}"
    echo -e "${BOLD}${YELLOW}Progress: [0/${total_steps}] Starting installation...${NC}\n"
    echo -e "${YELLOW}Log file: ${LOG_FILE}${NC}"

    if ! install_dependencies; then
        return 1
    fi

    if $with_azure; then
        INSTALL_SCRIPTS+=(
            "eval $(cat $WORKING_DIR/.env | sed 's/^/export /')"
            "python3 $WORKING_DIR/scripts/installation_scripts/03_provision_iot_edge_symmetric_key.py $site_id"
            "eval $(cat $WORKING_DIR/.env | sed 's/^/export /')"
            "chmod +x $WORKING_DIR/scripts/installation_scripts/04_install-azure-iot-edge.sh"
            "bash $WORKING_DIR/scripts/installation_scripts/04_install-azure-iot-edge.sh"
            "sudo apt install lm-sensors"
            "bash $WORKING_DIR/scripts/installation_scripts/05_install-core.sh --site_id $site_id --token $token"
        )
    fi

    if ! run_installation_scripts "${INSTALL_SCRIPTS[@]}"; then
        print_status "Installation failed." "error"
        return 1
    fi

    # Record successful installation
    print_status "Alto CERO: Installation complete. Your system is ready!" "success"
    echo "$site_id" >"$WORKING_DIR/installed_site_id.txt"

    URL="https://iot-api.edusaig.com/api/device/"

    response=$(curl -s -w "%{http_code}" -o response.json \
        -X PATCH "$URL" \
        -H "Content-Type: application/json" \
        -H 'accept: */*' \
        -H "Authorization: Bearer $token" \
        --data '{
            "is_setup": true
        }')

    if [ "$response" -eq 204 ]; then
        echo "✅ Request successful (204). No content returned."
    else
        echo "❌ Request failed with HTTP code $response"
        cat response.json
        exit 1
    fi

    echo -e "\n${GREEN}${BOLD}----------------------------------------${NC}"
    echo -e "${GREEN}${BOLD}Installation completed successfully!${NC}"
    echo -e "${GREEN}${BOLD}----------------------------------------${NC}"
    echo -e "${YELLOW}Full installation log saved to: ${LOG_FILE}${NC}\n"
}

main "$@"<|MERGE_RESOLUTION|>--- conflicted
+++ resolved
@@ -182,10 +182,6 @@
     show_progress_and_logs "Installing required dependencies"
 
     print_status "Installing python3..." "info"
-<<<<<<< HEAD
-    #sudo apt install -y python3 2>&1 | tee -a "$LOG_FILE"
-=======
->>>>>>> aa057c2f
     sudo apt install -y python3 python3-pip 2>&1 | tee -a "$LOG_FILE"
 
     print_status "Installing required Python packages..." "info"
